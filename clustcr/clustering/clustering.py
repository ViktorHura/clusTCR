import pandas as pd
import multiprocessing
from typing import Union
from os.path import join, exists
from os import mkdir, getcwd
from shutil import rmtree
import random
import time

from .mcl import MCL, MCL_from_preclusters, MCL_multiprocessing_from_preclusters
from clustcr.modules.faiss_clustering import FaissClustering, properties
from clustcr.analysis.features import FeatureGenerator
from .metrics import Metrics
from .multirepertoire_feature_matrix import MultiRepertoireFeatureMatrix
from .tools import create_edgelist

def timeit(myfunc):
    # Decorator to keep track of time required to run a function
    def timed(*args, **kwargs):
        start = time.time()
        result = myfunc(*args, **kwargs)
        end = time.time()
        print(f'Total time to run \'{myfunc.__name__}\': {(end-start):.3f}s')
        return result
    return timed
    
class ClusteringResult: 
    def __init__(self, nodelist):
        self.clusters_df = nodelist

    def summary(self):
        motifs = FeatureGenerator(self.clusters_df).clustermotif()
        summ = self.clusters_df.cluster.value_counts().to_frame()
        summ.rename(columns={'cluster': 'size'}, inplace=True)
        summ = summ.rename_axis('cluster_idx').reset_index()
        summ['motif'] = motifs.values()
        return summ

    def write_to_csv(self, path=join(getcwd(), 'clusTCR_clusters.csv')):
        return self.clusters_df.to_csv(path, index=False)

    def export_network(self, filename='clusTCR_network.txt'):
        return create_edgelist(self.clusters_df.CDR3, filename)

    def cluster_contents(self):
        return list(self.clusters_df.groupby(['cluster'])['CDR3'].apply(list))

    def compute_features(self, compute_pgen=True):
        return FeatureGenerator(self.clusters_df).get_features(compute_pgen=compute_pgen)

    def metrics(self, epi):
        return Metrics(self.clusters_df, epi)


class Clustering:
    """
    The Clustering class offers flexible functionality for clustering of
    (large) sets of CDR3 amino acid sequences. The default clustering method
    of clusTCR is a two-step procedure that applies the faiss library to
    prune the search space and create superclusters. MCL is subsequently
    applied to identify specificity groups in each supercluster. This two-step
    clustering combination results in a fast and accurate way of grouping large
    data sets of CDR3 sequences into specificity groups.
    
    The Clustering module currently provides the following clustering methods:
        - MCL: Markov Clustering Algorithm. Accurate clustering method, 
        which is recommended for data sets containing < 50,000 sequences.
        - FAISS: This method provides extremely rapid clustering of sequences
        through dense vector representations. This method is far less accurate.
        This method also provides GPU support.
        - TWOSTEP: Combines the first two methods for a fast and accurate
        clustering method. This method provides both CPU multiprocessing,
        as well as GPU support.
    """

    BATCH_TMP_DIRECTORY = 'clustcr_batch_tmp' + str(random.randint(0, 10 ** 8))

    def __init__(self,
                 method='two-step',
                 distance_metric='hamming',
                 n_cpus: Union[str, int] = 1,
                 use_gpu=False,
                 faiss_cluster_size=5000,
                 mcl_params=None,
                 faiss_training_data=None,
                 max_sequence_size=None,
                 fitting_data_size=None,
                 rnd_chunk_size=5000):

        """
        Parameters
        ----------
        cdr3 : pd.Series
            Input data consisting of a list of CDR3 amino acid sequences.
        method : str
            Clustering method. The default is two-step.
        n_cpus : int, optional
            Number of GPUs to use for clustering. -1 to use all GPUs.
            The default is -1.
        use_gpu : bool, optional
            Enable GPU computing for FAISS clustering. The default is False.
        mcl_params : list, optional
            Hyperparameters of MCL. The default is [1.2,2].
        faiss_cluster_size : TYPE, optional
            DESCRIPTION. The default is 5000.
        """
        self.mcl_params = mcl_params if mcl_params is not None else [1.2, 2]
        self.method = method.upper()
        self.distance_metric = distance_metric.upper()
        self.use_gpu = use_gpu
        self.faiss_cluster_size = faiss_cluster_size
        self.faiss_properties = properties.OPTIMAL
        self._set_n_cpus(n_cpus)
        self.rnd_chunk_size = rnd_chunk_size

        # For batch processing
        self.faiss_training_data = faiss_training_data
        self.max_sequence_size = max_sequence_size
        self.feature_matrix = None
        if fitting_data_size and self.faiss_training_data is not None:
            self.faiss_cluster_size = int(self.faiss_cluster_size / (fitting_data_size / len(self.faiss_training_data)))
            self.faiss_clustering = self._train_faiss(faiss_training_data)
            if exists(Clustering.BATCH_TMP_DIRECTORY):
                rmtree(Clustering.BATCH_TMP_DIRECTORY)
            mkdir(Clustering.BATCH_TMP_DIRECTORY)
        else:
            self.faiss_clustering = None

        available = ["MCL",
                     "FAISS",
                     "TWO-STEP",
                     "RANDOM"]
        assert self.method in available, f"Method not available, please choose one of the following methods:\n {available}"

    def _set_n_cpus(self, n_cpus):
        # Multiprocessing currently only available for Two-step method.
        # Use 1 cpu for other methods.
        if self.method != 'TWO-STEP' \
                or (isinstance(n_cpus, str) and n_cpus != 'all') \
                or (isinstance(n_cpus, int) and (n_cpus < 1 or n_cpus > multiprocessing.cpu_count())):
            self.n_cpus = 1
        elif n_cpus == 'all':
            self.n_cpus = multiprocessing.cpu_count()
        else:
            self.n_cpus = n_cpus
            
    def _random(self, cdr3):
        n = round(len(cdr3) / self.rnd_chunk_size)
        sequences = list(cdr3)
        random.shuffle(sequences)
        chunks = [sequences[i::n] for i in range(n)]
        clusters = {"CDR3": [], "cluster": []}
        for i, chunk in enumerate(chunks):
            for seq in chunk:
                clusters["CDR3"].append(seq)
                clusters["cluster"].append(i)
        return ClusteringResult(pd.DataFrame(clusters))

    def _train_faiss(self, cdr3: pd.Series, get_profiles=False):
        clustering = FaissClustering(avg_cluster_size=self.faiss_cluster_size,
                                     use_gpu=self.use_gpu,
                                     max_sequence_size=self.max_sequence_size,
                                     properties=self.faiss_properties,
                                     n_cpus=self.n_cpus)
        profiles = clustering.train(cdr3)
        if get_profiles:
            return clustering, profiles
        else:
            return clustering
<<<<<<< HEAD

    def _faiss(self, cdr3: pd.Series) -> ClusteringResult:
=======
        
    def _faiss(self, cdr3: pd.Series):
>>>>>>> bd3a2389
        """
        FAISS clustering method

        Returns
        -------
        clusters : pd.DataFrame
            pd.DataFrame containing two columns: 'CDR3' and 'cluster'.
            The first column contains CDR3 sequences, the second column
            contains the corresponding cluster ids.
        """
        cdr3 = cdr3.reset_index(drop=True)
        profiles = None
        if self.faiss_clustering is not None:
            clustering = self.faiss_clustering
        else:
            clustering, profiles = self._train_faiss(cdr3, get_profiles=True)

        if profiles is not None:
            result = clustering.cluster(profiles, is_profile=True)
        else:
            result = clustering.cluster(cdr3)

        clusters = {"CDR3": [], "cluster": []}
        for i, cluster in enumerate(result):
            clusters["CDR3"].append(cdr3[i])
            clusters["cluster"].append(int(cluster))

        return ClusteringResult(pd.DataFrame(clusters))
<<<<<<< HEAD

    def _twostep(self, cdr3) -> ClusteringResult:
=======
    
    @timeit
    def _twostep(self, cdr3):
>>>>>>> bd3a2389
        """
        Two-step clustering procedure for speeding up CDR3 clustering by
        pre-sorting sequences into superclusters. A second clustering step
        is performed on each individual supercluster.

        Parameters
        ----------
        cdr3 : pd.Series
            Input data consisting of a list of CDR3 amino acid sequences.

        Returns
        -------
        nodelist : pd.DataFrame
            pd.DataFrame containing two columns: 'CDR3' and 'cluster'.
            The first column contains CDR3 sequences, the second column
            contains the corresponding cluster ids.
        """

        super_clusters = self._faiss(cdr3)
        if self.n_cpus > 1:
<<<<<<< HEAD
            return ClusteringResult(
                MCL_multiprocessing_from_preclusters(cdr3, super_clusters, self.n_cpus, self.mcl_params))
=======
            return ClusteringResult(MCL_multiprocessing_from_preclusters(cdr3, super_clusters, self.distance_metric, self.mcl_params, self.n_cpus))
>>>>>>> bd3a2389
        else:
            return ClusteringResult(MCL_from_preclusters(cdr3, super_clusters, self.distance_metric, self.mcl_params))

    def batch_precluster(self, cdr3: pd.Series, name=''):
        assert self.faiss_clustering is not None, 'Batch precluster needs faiss_training_data and fitting_data_size'
        clustered = self._faiss(cdr3)
        for index, row in clustered.clusters_df.iterrows():
            filename = join(Clustering.BATCH_TMP_DIRECTORY, str(row['cluster']))
            with open(filename, 'a') as f:
                f.write(f'{row["CDR3"]},{name}\n')

    def batch_cluster(self, calc_feature_matrix=False):
        """
        Clusters the preclusters (stored on disk) using MCL.
        Thus requires the batch_precluster method to be called beforehand.

        - Multiprocessing is used (if enabled) to cluster multiple preclusters at the same time.
        - Generator function (by using yield) to prevent memory overflow

        The amount of preclusters that is clustered by MCL per batch (iteration) is calculated as such:
            - Check how many preclusters roughly contain 50k sequences when combined (as that should fit in memory no problem)
            - Limit to bounds (1, ncpus)
        """
        self.feature_matrix = MultiRepertoireFeatureMatrix()
        clusters_per_batch = max(1, min(self.n_cpus, 50000 // self.faiss_cluster_size))
        npreclusters = self.faiss_clustering.ncentroids()
        max_cluster_id = 0
        for i in range(0, npreclusters, clusters_per_batch):
            cluster_ids = range(i, min(i + clusters_per_batch, npreclusters))
            preclusters = self._batch_process_preclusters(cluster_ids)
            mcl_result = MCL_multiprocessing_from_preclusters(None, preclusters, self.distance_metric, self.n_cpus)
            mcl_result['cluster'] += max_cluster_id + 1
            max_cluster_id = mcl_result['cluster'].max()
            if calc_feature_matrix:
                self.feature_matrix.add(preclusters, mcl_result)
            yield ClusteringResult(mcl_result)

    def _batch_process_preclusters(self, cluster_ids):
        preclusters = {'CDR3': [], 'cluster': [], 'name': []}
        for cluster_id in cluster_ids:
            filename = join(Clustering.BATCH_TMP_DIRECTORY, str(cluster_id))
            if not exists(filename):
                continue
            with open(filename) as f:
                content = f.readlines()
                content = [e.replace('\n', '').split(',') for e in content]
                sequences = list(map(lambda x: x[0], content))
                names = list(map(lambda x: x[1], content))
                preclusters['CDR3'].extend(sequences)
                preclusters['cluster'].extend([cluster_id] * len(sequences))
                preclusters['name'].extend(names)
        return ClusteringResult(pd.DataFrame(preclusters))

    def batch_feature_matrix(self):
        return self.feature_matrix.get_matrix()

    def batch_cleanup(self):
        rmtree(Clustering.BATCH_TMP_DIRECTORY)

    def fit(self, cdr3: pd.Series, alpha: pd.Series = None) -> ClusteringResult:
        """
        Function that calls the indicated clustering method and returns clusters in a ClusteringResult
        """
        if alpha is not None:
            assert len(cdr3) == len(alpha), 'amount of CDR3 data is not equal to amount of alpha chain data'
            cdr3 = cdr3.add(alpha)
        if self.method == 'MCL':
            return ClusteringResult(MCL(cdr3, distance_metric=self.distance_metric, mcl_hyper=self.mcl_params))
        elif self.method == 'FAISS':
            return self._faiss(cdr3)
        elif self.method == 'RANDOM':
            return self._random(cdr3)
        else:
            return self._twostep(cdr3)<|MERGE_RESOLUTION|>--- conflicted
+++ resolved
@@ -23,8 +23,8 @@
         print(f'Total time to run \'{myfunc.__name__}\': {(end-start):.3f}s')
         return result
     return timed
-    
-class ClusteringResult: 
+
+class ClusteringResult:
     def __init__(self, nodelist):
         self.clusters_df = nodelist
 
@@ -143,7 +143,7 @@
             self.n_cpus = multiprocessing.cpu_count()
         else:
             self.n_cpus = n_cpus
-            
+
     def _random(self, cdr3):
         n = round(len(cdr3) / self.rnd_chunk_size)
         sequences = list(cdr3)
@@ -167,13 +167,8 @@
             return clustering, profiles
         else:
             return clustering
-<<<<<<< HEAD
 
     def _faiss(self, cdr3: pd.Series) -> ClusteringResult:
-=======
-        
-    def _faiss(self, cdr3: pd.Series):
->>>>>>> bd3a2389
         """
         FAISS clustering method
 
@@ -202,14 +197,9 @@
             clusters["cluster"].append(int(cluster))
 
         return ClusteringResult(pd.DataFrame(clusters))
-<<<<<<< HEAD
-
+
+    @timeit
     def _twostep(self, cdr3) -> ClusteringResult:
-=======
-    
-    @timeit
-    def _twostep(self, cdr3):
->>>>>>> bd3a2389
         """
         Two-step clustering procedure for speeding up CDR3 clustering by
         pre-sorting sequences into superclusters. A second clustering step
@@ -230,12 +220,7 @@
 
         super_clusters = self._faiss(cdr3)
         if self.n_cpus > 1:
-<<<<<<< HEAD
-            return ClusteringResult(
-                MCL_multiprocessing_from_preclusters(cdr3, super_clusters, self.n_cpus, self.mcl_params))
-=======
             return ClusteringResult(MCL_multiprocessing_from_preclusters(cdr3, super_clusters, self.distance_metric, self.mcl_params, self.n_cpus))
->>>>>>> bd3a2389
         else:
             return ClusteringResult(MCL_from_preclusters(cdr3, super_clusters, self.distance_metric, self.mcl_params))
 
