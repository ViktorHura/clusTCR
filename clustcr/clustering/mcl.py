import pandas as pd
import networkx as nx
import markov_clustering as mcl
import parmap
import multiprocessing
import time
from clustcr.clustering.tools import create_edgelist

def timeit(myfunc):
    # Decorator to keep track of time required to run a function
    def timed(*args, **kwargs):
        start = time.time()
        result = myfunc(*args, **kwargs)
        end = time.time()
        print(f'Total time to run \'{myfunc.__name__}\': {(end-start):.3f}s')
        return result
    return timed


def MCL(cdr3, edgelist=None, distance_metric='HAMMING', mcl_hyper=[1.2, 2], outfile=None):
    """
    Perform clustering on a network of CDR3 amino acid sequences with
    a known hamming distance, using the Markov clustering (MCL) algorithm.
    For more info about the inflation and expansion parameters,
    visit: https://micans.org/mcl/


    Parameters
    ----------
    edgelist : set, optional
        Tab-separated edgelist. The default is None.
    mcl_hyper : list, optional
        MCL hyperparameters: inflation and expansion.
        The default is [1.2,2].
    outfile : str, optional
        Name of outfile. The default is None.

    Returns
    -------
    clusters : pd.DataFrame
        pd.DataFrame containing two columns: 'CDR3' and 'cluster'.
        The first column contains CDR3 sequences, the second column
        contains the corresponding cluster ids.
    """
    if edgelist is None:
        edgelist = create_edgelist(cdr3, method=distance_metric)

    try:
        G = nx.parse_adjlist(edgelist, nodetype=str)
        m = nx.to_scipy_sparse_matrix(G)
    
        # Run MCL
        result = mcl.run_mcl(m, inflation=mcl_hyper[0], expansion=mcl_hyper[1])
        mcl_output = mcl.get_clusters(result)
        identifiers = list(G.nodes())
    
        # Map cluster ids back to seqs
        cluster_ids = dict()
        for i in range(len(mcl_output)):
            cluster_ids[i] = list(identifiers[i] for i in mcl_output[i])
    
        # Generate nodelist
        clusters = {"CDR3": [], "cluster": []}
        for c in cluster_ids:
            for seq in cluster_ids[c]:
                clusters["CDR3"].append(seq)
                clusters["cluster"].append(c)
        clusters = pd.DataFrame(data=clusters)
    
        # Write to file
        if outfile is not None:
            clusters.to_csv(outfile, sep="\t", index=False)
    except nx.NetworkXError:
        clusters = pd.DataFrame()

    return clusters


<<<<<<< HEAD
def MCL_multi(edgelist, cdr3, mlc_hyper=[1.2,2]):
=======
def MCL_multi(edgelist, cdr3, mcl_hyper=[1.2,2]):
>>>>>>> e848fc26
    return MCL(cdr3, edgelist, mcl_hyper=mcl_hyper)


def clusters_without_hd1_edges(edges, cluster_contents):
    """
    Returns clusters that don't contain edges with edit distance 1
    Also removes them from the edges
    """
    clusters = []
    ids_to_be_removed = []
    for i, edge_list in edges.items():
        if len(edge_list) != 0:
            continue
        ids_to_be_removed.append(i)
        cluster = cluster_contents[i]
        clusters.append(pd.DataFrame({
            'CDR3': cluster,
            'cluster': [0] * len(cluster)
        }))
    for id in ids_to_be_removed:
        del edges[id]
    return clusters

<<<<<<< HEAD
def MCL_multiprocessing_from_preclusters(cdr3, preclust, distance_metric, mcl_hyper, n_cpus):
=======

def MCL_multiprocessing_from_preclusters(cdr3, preclust, n_cpus, mcl_hyper):
>>>>>>> e848fc26
    """
    Pool multiple processes for parallelization using multiple cpus.
    """
    cluster_contents = preclust.cluster_contents()
    edges = {i: create_edgelist(cluster, method=distance_metric) for i, cluster in enumerate(cluster_contents)}
    # Clusters containing no edges with HD = 1 are isolated
    clusters = clusters_without_hd1_edges(edges, cluster_contents)
    remaining_edges = edges.values()
    # Perform MCL on other clusters
    with multiprocessing.Pool(n_cpus) as pool:
        nodelist = parmap.map(MCL_multi,
                              remaining_edges,
                              cdr3,
                              mcl_hyper=mcl_hyper,
                              pm_parallel=True,
                              pm_pool=pool)
        nodelist += clusters

    # Fix cluster ids
    for c in range(len(nodelist)):
        if c != 0:
            nodelist[c]['cluster'] += nodelist[c - 1]['cluster'].max() + 1
    return pd.concat(nodelist, ignore_index=True)

<<<<<<< HEAD
def MCL_from_preclusters(cdr3, preclust, distance_metric, mcl_hyper):
=======

def MCL_from_preclusters(cdr3, preclust, mcl_hyper):
>>>>>>> e848fc26
    initiate = True
    nodelist = pd.DataFrame()
    for c in preclust.cluster_contents():
        try:
            edges = create_edgelist(c, method=distance_metric)
            if initiate:
<<<<<<< HEAD
                nodes = MCL(cdr3, edges, mcl_hyper=mcl_hyper)
                nodes["cluster"] = nodes["cluster"] + nodelist["cluster"].max() + 1
=======
                nodelist = MCL(cdr3, edges, mcl_hyper=mcl_hyper)
>>>>>>> e848fc26
                initiate = False
            else:
                nodes = MCL(cdr3, edges, mcl_hyper=mcl_hyper)
                nodes["cluster"] = nodes["cluster"] + nodelist["cluster"].max() + 1
                nodelist = nodelist.append(nodes)
        # If no edges can be found, leave cluster as is
        except nx.NetworkXError:
            try:
                cluster = pd.DataFrame({"CDR3": c,
                                        "cluster": [nodelist["cluster"].max() + 1] * len(c)})
                nodelist = nodelist.append(cluster)
            except KeyError:
                cluster = pd.DataFrame({"CDR3": c, "cluster": [0] * len(c)})
                nodelist = nodelist.append(cluster)
    return nodelist<|MERGE_RESOLUTION|>--- conflicted
+++ resolved
@@ -76,11 +76,7 @@
     return clusters
 
 
-<<<<<<< HEAD
 def MCL_multi(edgelist, cdr3, mlc_hyper=[1.2,2]):
-=======
-def MCL_multi(edgelist, cdr3, mcl_hyper=[1.2,2]):
->>>>>>> e848fc26
     return MCL(cdr3, edgelist, mcl_hyper=mcl_hyper)
 
 
@@ -104,12 +100,7 @@
         del edges[id]
     return clusters
 
-<<<<<<< HEAD
 def MCL_multiprocessing_from_preclusters(cdr3, preclust, distance_metric, mcl_hyper, n_cpus):
-=======
-
-def MCL_multiprocessing_from_preclusters(cdr3, preclust, n_cpus, mcl_hyper):
->>>>>>> e848fc26
     """
     Pool multiple processes for parallelization using multiple cpus.
     """
@@ -134,24 +125,14 @@
             nodelist[c]['cluster'] += nodelist[c - 1]['cluster'].max() + 1
     return pd.concat(nodelist, ignore_index=True)
 
-<<<<<<< HEAD
 def MCL_from_preclusters(cdr3, preclust, distance_metric, mcl_hyper):
-=======
-
-def MCL_from_preclusters(cdr3, preclust, mcl_hyper):
->>>>>>> e848fc26
     initiate = True
     nodelist = pd.DataFrame()
     for c in preclust.cluster_contents():
         try:
             edges = create_edgelist(c, method=distance_metric)
             if initiate:
-<<<<<<< HEAD
                 nodes = MCL(cdr3, edges, mcl_hyper=mcl_hyper)
-                nodes["cluster"] = nodes["cluster"] + nodelist["cluster"].max() + 1
-=======
-                nodelist = MCL(cdr3, edges, mcl_hyper=mcl_hyper)
->>>>>>> e848fc26
                 initiate = False
             else:
                 nodes = MCL(cdr3, edges, mcl_hyper=mcl_hyper)
